<<<<<<< HEAD
# 🤖 Agentic OS

**Create an Issue. Get a PR. That's it.**

[![NPM](https://img.shields.io/npm/v/agentic-os)](https://www.npmjs.com/package/agentic-os)
[![License](https://img.shields.io/badge/License-MIT-blue.svg)](LICENSE)
[![PRs Welcome](https://img.shields.io/badge/PRs-welcome-brightgreen.svg)](CONTRIBUTING.md)

## Quick Start

```bash
# New project
npx agentic-os init my-project

# Existing project
cd your-project
npx agentic-os install
```

Then just **create Issues**. AI agents handle the rest.

## What You Get

- 🚀 **5-minute setup** (vs 1-2 hours traditional)
- 🤖 **6 AI agents** working in parallel
- 💰 **$50/day cost limit** (automatic circuit breaker)
- 📊 **Real-time dashboard**
- ✅ **Zero learning curve**

## How It Works

```
You:  Create GitHub Issue
      ↓
AI:   Analyzes & labels automatically
      ↓
Agents: Fix bugs, add features, write tests, deploy
      ↓
You:  Review PR (5-10 min later)
```

## Example

```bash
# 1. Setup (once)
npx agentic-os init my-app
cd my-app

# 2. Create Issue (in GitHub UI)
Title: "Add dark mode"
Body: "Toggle between light/dark themes"

# 3. Wait 10 minutes
# ✅ PR created with full implementation
# ✅ Tests included
# ✅ Documentation updated
```

## Documentation

- 📖 [Full Documentation](docs/)
- 🎯 [Getting Started](docs/GETTING_STARTED.md) (3 min read)
- 🏗️ [Architecture](docs/PARALLEL_WORK_ARCHITECTURE.md)
- 🤝 [Contributing](CONTRIBUTING.md)

## Features

| Feature | Status |
|---------|--------|
| AI Auto-Labeling | ✅ |
| Parallel Workers | ✅ |
| Cost Control | ✅ |
| GitHub Projects V2 | ✅ |
| Real-time Dashboard | ✅ |
| Economic Circuit Breaker | ✅ |

## Requirements

- Node.js 20+
- GitHub Account
- Anthropic API Key (for AI features)

## License

MIT © 2025

---

**Want to contribute?** See [CONTRIBUTING.md](CONTRIBUTING.md)

**Need help?** [Create an issue](https://github.com/ShunsukeHayashi/Autonomous-Operations/issues/new)
=======
# Agentic OS

**Autonomous AI development framework. Zero configuration. Zero learning curve.**

## Quick Start

```bash
npx agentic-os init my-project
```

That's it. You now have a fully automated AI development environment.

## What You Get

- **6 AI agents** that automatically handle your Issues
- **Automatic Issue → PR pipeline** (no manual coding needed)
- **AI-powered labeling** (no manual categorization)
- **Real-time monitoring** via GitHub Projects

## How to Use

### 1. Create an Issue

```bash
gh issue create --title "Add user authentication" --body "Email/password login"
```

### 2. Wait

The agents automatically:
- Analyze and label the Issue
- Break down into tasks
- Implement the feature
- Review code quality
- Create Pull Request

### 3. Review and Merge

A PR appears within 10-15 minutes. Review, approve, merge. Done.

## Commands

```bash
# Create new project
npx agentic-os init my-project

# Add to existing project
npx agentic-os install

# Monitor agents
npx agentic-os status --watch
```

## Advanced Features

```bash
# Auto-create Issue from commit
git commit -m "feat: New feature #auto"

# Auto-create Issue from PR comment
# Comment: @agentic-os test this component
```

## Documentation

- [Getting Started](docs/GETTING_STARTED.md) - 5-minute guide
- [Architecture](docs/system-architecture.puml) - System design
- [CLI Reference](packages/cli/README.md) - Command details

## Requirements

- Node.js >= 18
- GitHub account
- git CLI
- gh CLI

## License

MIT

---

**That's all you need to know.** Create Issues, get PRs.

🤖 Powered by Claude AI
>>>>>>> 2f2ad33b
<|MERGE_RESOLUTION|>--- conflicted
+++ resolved
@@ -1,96 +1,3 @@
-<<<<<<< HEAD
-# 🤖 Agentic OS
-
-**Create an Issue. Get a PR. That's it.**
-
-[![NPM](https://img.shields.io/npm/v/agentic-os)](https://www.npmjs.com/package/agentic-os)
-[![License](https://img.shields.io/badge/License-MIT-blue.svg)](LICENSE)
-[![PRs Welcome](https://img.shields.io/badge/PRs-welcome-brightgreen.svg)](CONTRIBUTING.md)
-
-## Quick Start
-
-```bash
-# New project
-npx agentic-os init my-project
-
-# Existing project
-cd your-project
-npx agentic-os install
-```
-
-Then just **create Issues**. AI agents handle the rest.
-
-## What You Get
-
-- 🚀 **5-minute setup** (vs 1-2 hours traditional)
-- 🤖 **6 AI agents** working in parallel
-- 💰 **$50/day cost limit** (automatic circuit breaker)
-- 📊 **Real-time dashboard**
-- ✅ **Zero learning curve**
-
-## How It Works
-
-```
-You:  Create GitHub Issue
-      ↓
-AI:   Analyzes & labels automatically
-      ↓
-Agents: Fix bugs, add features, write tests, deploy
-      ↓
-You:  Review PR (5-10 min later)
-```
-
-## Example
-
-```bash
-# 1. Setup (once)
-npx agentic-os init my-app
-cd my-app
-
-# 2. Create Issue (in GitHub UI)
-Title: "Add dark mode"
-Body: "Toggle between light/dark themes"
-
-# 3. Wait 10 minutes
-# ✅ PR created with full implementation
-# ✅ Tests included
-# ✅ Documentation updated
-```
-
-## Documentation
-
-- 📖 [Full Documentation](docs/)
-- 🎯 [Getting Started](docs/GETTING_STARTED.md) (3 min read)
-- 🏗️ [Architecture](docs/PARALLEL_WORK_ARCHITECTURE.md)
-- 🤝 [Contributing](CONTRIBUTING.md)
-
-## Features
-
-| Feature | Status |
-|---------|--------|
-| AI Auto-Labeling | ✅ |
-| Parallel Workers | ✅ |
-| Cost Control | ✅ |
-| GitHub Projects V2 | ✅ |
-| Real-time Dashboard | ✅ |
-| Economic Circuit Breaker | ✅ |
-
-## Requirements
-
-- Node.js 20+
-- GitHub Account
-- Anthropic API Key (for AI features)
-
-## License
-
-MIT © 2025
-
----
-
-**Want to contribute?** See [CONTRIBUTING.md](CONTRIBUTING.md)
-
-**Need help?** [Create an issue](https://github.com/ShunsukeHayashi/Autonomous-Operations/issues/new)
-=======
 # Agentic OS
 
 **Autonomous AI development framework. Zero configuration. Zero learning curve.**
@@ -175,5 +82,4 @@
 
 **That's all you need to know.** Create Issues, get PRs.
 
-🤖 Powered by Claude AI
->>>>>>> 2f2ad33b
+🤖 Powered by Claude AI