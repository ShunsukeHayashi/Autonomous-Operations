--- conflicted
+++ resolved
@@ -23,11 +23,8 @@
 } from '../types/index.js';
 import { Octokit } from '@octokit/rest';
 import { withRetry } from '../../utils/retry.js';
-<<<<<<< HEAD
 import { GitRepository } from '../utils/git-repository.js';
-=======
 import { getGitHubClient } from '../../utils/api-client.js';
->>>>>>> d2fc5054
 
 export class PRAgent extends BaseAgent {
   private octokit: Octokit;
